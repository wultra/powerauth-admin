--- conflicted
+++ resolved
@@ -18,7 +18,6 @@
 
     <dependencies>
 
-<<<<<<< HEAD
         <!-- Spring Boot -->
         <dependency>
             <groupId>org.springframework.boot</groupId>
@@ -27,41 +26,21 @@
         <dependency>
             <groupId>org.springframework.ws</groupId>
             <artifactId>spring-ws-security</artifactId>
+            <exclusions>
+                <exclusion>
+                    <artifactId>ehcache</artifactId>
+                    <groupId>net.sf.ehcache</groupId>
+                </exclusion>
+                <exclusion>
+                    <artifactId>geronimo-javamail_1.4_mail</artifactId>
+                    <groupId>org.apache.geronimo.javamail</groupId>
+                </exclusion>
+            </exclusions>
         </dependency>
         <dependency>
             <groupId>org.springframework.boot</groupId>
             <artifactId>spring-boot-starter-security</artifactId>
         </dependency>
-=======
-		<!-- Spring Boot -->
-		<dependency>
-			<groupId>org.springframework.boot</groupId>
-			<artifactId>spring-boot-starter-web</artifactId>
-		</dependency>
-		<dependency>
-			<groupId>org.springframework.boot</groupId>
-			<artifactId>spring-boot-starter-tomcat</artifactId>
-			<scope>provided</scope>
-		</dependency>
-		<dependency>
-			<groupId>org.springframework.ws</groupId>
-			<artifactId>spring-ws-security</artifactId>
-			<exclusions>
-				<exclusion>
-					<artifactId>ehcache</artifactId>
-					<groupId>net.sf.ehcache</groupId>
-				</exclusion>
-				<exclusion>
-					<artifactId>geronimo-javamail_1.4_mail</artifactId>
-					<groupId>org.apache.geronimo.javamail</groupId>
-				</exclusion>
-			</exclusions>
-		</dependency>
-		<dependency>
-			<groupId>org.springframework.boot</groupId>
-			<artifactId>spring-boot-starter-security</artifactId>
-		</dependency>
->>>>>>> 0c4ccc24
 
         <!-- LDAP -->
         <dependency>
