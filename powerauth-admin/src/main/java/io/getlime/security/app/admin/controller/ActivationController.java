/*
 * Copyright 2017 Wultra s.r.o.
 *
 * Licensed under the Apache License, Version 2.0 (the "License");
 * you may not use this file except in compliance with the License.
 * You may obtain a copy of the License at
 *
 * http://www.apache.org/licenses/LICENSE-2.0
 *
 * Unless required by applicable law or agreed to in writing, software
 * distributed under the License is distributed on an "AS IS" BASIS,
 * WITHOUT WARRANTIES OR CONDITIONS OF ANY KIND, either express or implied.
 * See the License for the specific language governing permissions and
 * limitations under the License.
 */

package io.getlime.security.app.admin.controller;

import com.wultra.security.powerauth.client.PowerAuthClient;
import com.wultra.security.powerauth.client.model.error.PowerAuthClientException;
import com.wultra.security.powerauth.client.v3.*;
import io.getlime.security.app.admin.converter.SignatureAuditItemConverter;
import io.getlime.security.app.admin.model.SignatureAuditItem;
import io.getlime.security.app.admin.util.QRUtil;
import org.slf4j.Logger;
import org.slf4j.LoggerFactory;
import org.springframework.beans.factory.annotation.Autowired;
import org.springframework.stereotype.Controller;
import org.springframework.web.bind.annotation.PathVariable;
import org.springframework.web.bind.annotation.RequestMapping;
import org.springframework.web.bind.annotation.RequestMethod;
import org.springframework.web.bind.annotation.RequestParam;
import org.springframework.web.servlet.mvc.support.RedirectAttributes;

import java.security.Principal;
import java.text.DateFormat;
import java.text.ParseException;
import java.text.SimpleDateFormat;
import java.util.*;

/**
 * Controller class related to PowerAuth activation management.
 *
 * @author Petr Dvorak
 */
@Controller
public class ActivationController {

    private static final Logger logger = LoggerFactory.getLogger(ActivationController.class);

    private final PowerAuthClient client;

    @Autowired
    public ActivationController(PowerAuthClient client) {
        this.client = client;
    }

    private final SignatureAuditItemConverter signatureAuditItemConverter = new SignatureAuditItemConverter();

    /**
     * Return the list of activations for given users.
     *
     * @param userId User ID to lookup the activations for.
     * @param showAllActivations Indicates if activations in REMOVED state should be returned.
     * @param showAllRecoveryCodes Indicates if recovery codes in REVOKED state should be returned.
     * @param model Model with passed parameters.
     * @return "activations" view.
     */
    @RequestMapping(value = "/activation/list")
    public String activationList(@RequestParam(value = "userId", required = false) String userId, @RequestParam(value = "showAllActivations", required = false) Boolean showAllActivations,
                                 @RequestParam(value = "showAllRecoveryCodes", required = false) Boolean showAllRecoveryCodes, Map<String, Object> model) {
        try {
            if (userId != null) {
                List<GetActivationListForUserResponse.Activations> activationList = client.getActivationListForUser(userId);
                Collections.sort(activationList, new Comparator<GetActivationListForUserResponse.Activations>() {

                    @Override
                    public int compare(GetActivationListForUserResponse.Activations o1, GetActivationListForUserResponse.Activations o2) {
                        return o2.getTimestampLastUsed().compare(o1.getTimestampLastUsed());
                    }

                });

                model.put("activations", activationList);
                model.put("userId", userId);
                model.put("showAllActivations", showAllActivations);
                model.put("showAllRecoveryCodes", showAllRecoveryCodes);

                List<GetApplicationListResponse.Applications> applications = client.getApplicationList();
                model.put("applications", applications);

                LookupRecoveryCodesResponse response = client.lookupRecoveryCodes(userId, null, null, null, null);
                model.put("recoveryCodes", response.getRecoveryCodes());
            }
            return "activations";
        } catch (PowerAuthClientException ex) {
            logger.warn(ex.getMessage(), ex);
            return "error";
        }
    }

    /**
     * Get detail of a given activation.
     *
     * @param id    Activation ID.
     * @param fromDate Optional filter for date from.
     * @param toDate Optional filter for date to.
     * @param model Model with passed parameters.
     * @return "activationDetail" view.
     */
    @RequestMapping(value = "/activation/detail/{id}")
    public String activationDetail(
            @PathVariable(value = "id") String id,
            @RequestParam(value = "fromDate", required = false) String fromDate,
            @RequestParam(value = "toDate", required = false) String toDate,
            Map<String, Object> model) {
        try {

            DateFormat dateFormat = new SimpleDateFormat("yyyy/MM/dd HH:mm:ss");
            Date startingDate;
            Date endingDate;
            Date currentTimePlusOneSecond;
            Calendar cal = Calendar.getInstance();
            // Add one second to avoid filtering out the most recent signatures and activation changes.
            cal.add(Calendar.SECOND, 1);
            currentTimePlusOneSecond = cal.getTime();
            try {
                if (toDate != null) {
                    endingDate = dateFormat.parse(toDate);
                } else {
                    endingDate = currentTimePlusOneSecond;
                    toDate = dateFormat.format(endingDate);
                }
                model.put("toDate", toDate);
                if (fromDate != null) {
                    startingDate = dateFormat.parse(fromDate);
                } else {
                    startingDate = new Date(endingDate.getTime() - (30L * 24L * 60L * 60L * 1000L));
                    fromDate = dateFormat.format(startingDate);
                }
                model.put("fromDate", fromDate);
            } catch (ParseException e) {
                // Date parsing didn't work, OK - clear the values...
                endingDate = currentTimePlusOneSecond;
                startingDate = new Date(endingDate.getTime() - (30L * 24L * 60L * 60L * 1000L));
                fromDate = dateFormat.format(startingDate);
                toDate = dateFormat.format(endingDate);
                model.put("fromDate", fromDate);
                model.put("toDate", toDate);
            }

            GetActivationStatusResponse activation = client.getActivationStatus(id);
            model.put("activationId", activation.getActivationId());
            model.put("activationName", activation.getActivationName());
            model.put("status", activation.getActivationStatus());
            model.put("blockedReason", activation.getBlockedReason());
            model.put("timestampCreated", activation.getTimestampCreated());
            model.put("timestampLastUsed", activation.getTimestampLastUsed());
            model.put("activationFingerprint", activation.getDevicePublicKeyFingerprint());
            model.put("userId", activation.getUserId());
            model.put("version", activation.getVersion());
            model.put("platform", activation.getPlatform());
            model.put("deviceInfo", activation.getDeviceInfo());
            model.put("activationFlags", activation.getActivationFlags());
            if (activation.getActivationStatus() == ActivationStatus.PENDING_COMMIT && activation.getActivationOtpValidation() == ActivationOtpValidation.ON_COMMIT) {
                model.put("showOtpInput", true);
            } else {
                model.put("showOtpInput", false);
            }

            GetApplicationDetailResponse application = client.getApplicationDetail(activation.getApplicationId());
            model.put("applicationId", application.getApplicationId());
            model.put("applicationName", application.getApplicationName());

            LookupRecoveryCodesResponse response = client.lookupRecoveryCodes(activation.getUserId(), activation.getActivationId(), activation.getApplicationId(), null, null);
            model.put("recoveryCodes", response.getRecoveryCodes());

            List<SignatureAuditResponse.Items> auditItems = client.getSignatureAuditLog(activation.getUserId(), application.getApplicationId(), startingDate, endingDate);
            List<SignatureAuditItem> auditItemsFixed = new ArrayList<>();
            for (SignatureAuditResponse.Items item : auditItems) {
                if (item.getActivationId().equals(activation.getActivationId())) {
                    auditItemsFixed.add(signatureAuditItemConverter.fromSignatureAuditResponseItem(item));
                }
            }
            if (auditItemsFixed.size() > 100) {
                auditItemsFixed = auditItemsFixed.subList(0, 100);
            }
            model.put("signatures", auditItemsFixed);

            List<ActivationHistoryResponse.Items> activationHistoryItems = client.getActivationHistory(activation.getActivationId(), startingDate, endingDate);
            List<ActivationHistoryResponse.Items> trimmedActivationHistoryItems = new ArrayList<>();
            if (activationHistoryItems.size() > 100) {
                trimmedActivationHistoryItems = activationHistoryItems.subList(0, 100);
            } else {
                trimmedActivationHistoryItems = activationHistoryItems;
            }
            model.put("history", trimmedActivationHistoryItems);

            if (activation.getActivationStatus().equals(ActivationStatus.CREATED)) {
                String activationSignature = activation.getActivationSignature();
                model.put("activationCode", activation.getActivationCode());
                model.put("activationSignature", activationSignature);
                model.put("activationQR", QRUtil.encode(activation.getActivationCode() + "#" + activationSignature, 400));
            }

            return "activationDetail";
        } catch (PowerAuthClientException ex) {
            logger.warn(ex.getMessage(), ex);
            return "error";
        }
    }

    /**
     * Create a new activation.
     *
     * @param applicationId           Application ID of an associated application.
     * @param userId                  User ID.
     * @param activationOtpValidation Activation OTP validation mode.
     * @param activationOtp           Activation OTP code.
     * @param model                   Model with passed parameters.
     * @param redirectAttributes      Redirect attributes.
     * @return Redirect the user to activation detail.
     */
    @RequestMapping(value = "/activation/create")
    public String activationCreate(@RequestParam(value = "applicationId") Long applicationId, @RequestParam(value = "userId") String userId,
                                   @RequestParam(value = "activationOtpValidation") String activationOtpValidation,
                                   @RequestParam(value = "activationOtp") String activationOtp,
                                   Map<String, Object> model, RedirectAttributes redirectAttributes) {
        try {
            InitActivationResponse response;

            if (!"NONE".equals(activationOtpValidation) && (activationOtp == null || activationOtp.isEmpty())) {
                redirectAttributes.addFlashAttribute("error", "Please specify the OTP validation code.");
                return "redirect:/activation/list?userId=" + userId;
            }
            switch (activationOtpValidation) {
                case "NONE":
                    response = client.initActivation(userId, applicationId);
                    break;

                case "ON_KEY_EXCHANGE":
                    response = client.initActivation(userId, applicationId, ActivationOtpValidation.ON_KEY_EXCHANGE, activationOtp);
                    break;

                case "ON_COMMIT":
                    response = client.initActivation(userId, applicationId, ActivationOtpValidation.ON_COMMIT, activationOtp);
                    break;

                default:
                    redirectAttributes.addFlashAttribute("error", "Invalid OTP validation mode.");
                    return "redirect:/activation/list?userId=" + userId;
            }


            model.put("activationCode", response.getActivationCode());
            model.put("activationId", response.getActivationId());
            model.put("activationSignature", response.getActivationSignature());

            return "redirect:/activation/detail/" + response.getActivationId();
        } catch (PowerAuthClientException ex) {
            logger.warn(ex.getMessage(), ex);
            return "error";
        }
    }

    /**
     * Commit activation.
     *
     * @param activationId Activation ID.
     * @param model        Model with passed parameters.
     * @param principal    Principal entity.
     * @return Redirect the user to activation detail.
     */
    @RequestMapping(value = "/activation/create/do.submit", method = RequestMethod.POST)
    public String activationCreateCommitAction(@RequestParam(value = "activationId") String activationId, Map<String, Object> model, Principal principal) {
        try {
            String username = extractUsername(principal);
            CommitActivationResponse commitActivation = client.commitActivation(activationId, username);
            return "redirect:/activation/detail/" + commitActivation.getActivationId();
        } catch (PowerAuthClientException ex) {
            logger.warn(ex.getMessage(), ex);
            return "error";
        }
    }

    /**
     * Block activation.
     *
     * @param activationId Activation ID
     * @param userId       User ID identifying user for redirect to the list of activations
     * @param model        Model with passed parameters.
     * @param principal    Principal entity.
     * @return Redirect user to given URL or to activation detail, in case 'redirect' is null or empty.
     */
    @RequestMapping(value = "/activation/block/do.submit", method = RequestMethod.POST)
    public String blockActivation(@RequestParam(value = "activationId") String activationId, @RequestParam(value = "redirectUserId") String userId, Map<String, Object> model, Principal principal) {
        try {
            String username = extractUsername(principal);
            BlockActivationResponse blockActivation = client.blockActivation(activationId, null, username);
            if (userId != null && !userId.trim().isEmpty()) {
                return "redirect:/activation/list?userId=" + userId;
            }
            return "redirect:/activation/detail/" + blockActivation.getActivationId();
        } catch (PowerAuthClientException ex) {
            logger.warn(ex.getMessage(), ex);
            return "error";
        }
    }

    /**
     * Unblock activation.
     *
     * @param activationId Activation ID
     * @param userId       User ID identifying user for redirect to the list of activations
     * @param model        Model with passed parameters.
     * @param principal    Principal entity.
     * @return Redirect user to given URL or to activation detail, in case 'redirect' is null or empty.
     */
    @RequestMapping(value = "/activation/unblock/do.submit", method = RequestMethod.POST)
    public String unblockActivation(@RequestParam(value = "activationId") String activationId, @RequestParam(value = "redirectUserId") String userId, Map<String, Object> model, Principal principal) {
        try {
            String username = extractUsername(principal);
            UnblockActivationResponse unblockActivation = client.unblockActivation(activationId, username);
            if (userId != null && !userId.trim().isEmpty()) {
                return "redirect:/activation/list?userId=" + userId;
            }
            return "redirect:/activation/detail/" + unblockActivation.getActivationId();
        } catch (PowerAuthClientException ex) {
            logger.warn(ex.getMessage(), ex);
            return "error";
        }
    }

    /**
     * Commit activation.
     *
     * @param activationId       Activation ID.
     * @param userId             User ID identifying user for redirect to the list of activations.
     * @param activationOtp      Activation OTP code.
     * @param model              Model with passed parameters.
     * @param principal          Principal entity.
     * @param redirectAttributes Redirect attributes.
     * @return Redirect user to given URL or to activation detail, in case 'redirect' is null or empty.
     */
    @RequestMapping(value = "/activation/commit/do.submit", method = RequestMethod.POST)
    public String commitActivation(@RequestParam(value = "activationId") String activationId,
                                   @RequestParam(value = "redirectUserId") String userId,
                                   @RequestParam(value = "activationOtp", required = false) String activationOtp,
                                   Map<String, Object> model, Principal principal,
                                   RedirectAttributes redirectAttributes) {
        try {
            String username = extractUsername(principal);
            CommitActivationRequest request = new CommitActivationRequest();
            request.setActivationId(activationId);
            request.setExternalUserId(username);
            if (activationOtp != null) {
                request.setActivationOtp(activationOtp);
            }
<<<<<<< HEAD
            try {
                CommitActivationResponse commitActivation = client.commitActivation(request);
                if (userId != null && !userId.trim().isEmpty()) {
                    return "redirect:/activation/list?userId=" + userId;
                }
                return "redirect:/activation/detail/" + commitActivation.getActivationId();
            } catch (SoapFaultClientException ex) {
                redirectAttributes.addFlashAttribute("error", "Activation commit failed.");
                return "redirect:/activation/detail/" + activationId;
            }
        } catch (PowerAuthClientException ex) {
            logger.warn(ex.getMessage(), ex);
            return "error";
=======
            return "redirect:/activation/detail/" + commitActivation.getActivationId();
        } catch (Exception ex) {
            return "redirect:/error";
>>>>>>> 8fb5a3ae
        }
    }

    /**
     * Remove activation.
     *
     * @param activationId Activation ID
     * @param userId       User ID identifying user for redirect to the list of activations
     * @param model        Model with passed parameters.
     * @param principal    Principal entity.
     * @return Redirect user to given URL or to activation detail, in case 'redirect' is null or empty.
     */
    @RequestMapping(value = "/activation/remove/do.submit", method = RequestMethod.POST)
    public String removeActivation(@RequestParam(value = "activationId") String activationId, @RequestParam(value = "redirectUserId") String userId, Map<String, Object> model, Principal principal) {
        try {
            String username = extractUsername(principal);
            RemoveActivationResponse removeActivation = client.removeActivation(activationId, username);
            if (userId != null && !userId.trim().isEmpty()) {
                return "redirect:/activation/list?userId=" + userId;
            }
            return "redirect:/activation/detail/" + removeActivation.getActivationId() + "#versions";
        } catch (PowerAuthClientException ex) {
            logger.warn(ex.getMessage(), ex);
            return "error";
        }
    }

    /**
     * Show activation flag create form.
     *
     * @param activationId Activation ID
     * @param model Model with passed parameters.
     * @return The "activationFlagCreate" view.
     */
    @RequestMapping(value = "/activation/detail/{activationId}/flag/create")
    public String applicationCreateFlag(@PathVariable(value = "activationId") String activationId, Map<String, Object> model) {
        model.put("activationId", activationId);
        return "activationFlagCreate";
    }

    /**
     * Add an activation flag.
     *
     * @param activationId Activation ID.
     * @param name Activation flag name.
     * @param redirectAttributes Redirect attributes.
     * @return Redirect the user to activation detail.
     */
    @RequestMapping(value = "/activation/detail/{activationId}/flag/create/do.submit", method = RequestMethod.POST)
    public String activationCreateFlagAction(@PathVariable(value = "activationId") String activationId, @RequestParam(value = "name") String name,
                                             RedirectAttributes redirectAttributes) {
        String error = null;
        if (name == null || name.trim().isEmpty()) {
            error = "Flag name must not be empty.";
        }
        if (error != null) {
            redirectAttributes.addFlashAttribute("error", error);
            redirectAttributes.addFlashAttribute("name", name);
            return "redirect:/activation/detail/" + activationId + "/flag/create";
        }
        try {
            client.addActivationFlags(activationId, Collections.singletonList(name));
            return "redirect:/activation/detail/" + activationId;
        } catch (Exception ex) {
            return "redirect:/error";
        }
    }

    /**
     * Remove activation flag.
     *
     * @param activationId Activation ID.
     * @param name Activation flag name.
     * @return Redirect user to given URL or to activation detail.
     */
    @RequestMapping(value = "/activation/detail/{activationId}/flag/remove/do.submit", method = RequestMethod.POST)
    public String activationRemoveFlagAction(@PathVariable(value = "activationId") String activationId, @RequestParam(value = "name") String name) {
        try {
            client.removeActivationFlags(activationId, Collections.singletonList(name));
            return "redirect:/activation/detail/" + activationId;
<<<<<<< HEAD
        } catch (PowerAuthClientException ex) {
            logger.warn(ex.getMessage(), ex);
            return "error";
=======
        } catch (Exception ex) {
            return "redirect:/error";
>>>>>>> 8fb5a3ae
        }
    }

    /**
     * Revoke recovery code.
     * @param recoveryCodeId Recovery code ID.
     * @param activationId Activation ID.
     * @param userId User ID.
     * @param model Request model.
     * @return Redirect user to given URL or to activation detail - recovery tab, in case 'redirect' is null or empty.
     */
    @RequestMapping(value = "/activation/recovery/revoke/do.submit", method = RequestMethod.POST)
    public String revokeRecoveryCode(@RequestParam(value = "recoveryCodeId") Long recoveryCodeId, @RequestParam(value = "activationId", required = false) String activationId,
                                     @RequestParam(value = "userId", required = false) String userId, Map<String, Object> model) {
        try {
            List<Long> recoveryCodeIds = new ArrayList<>();
            recoveryCodeIds.add(recoveryCodeId);
            client.revokeRecoveryCodes(recoveryCodeIds);
            if (activationId != null) {
                return "redirect:/activation/detail/" + activationId + "#recovery";
            } else {
                return "redirect:/activation/list?userId=" + userId;
            }
        } catch (PowerAuthClientException ex) {
            logger.warn(ex.getMessage(), ex);
            return "error";
        }
    }

    /**
     * Extract username from principal.
     * @param principal Principal entity.
     * @return Extracted username or null for principal without authentication.
     */
    private String extractUsername(Principal principal) {
        if (principal == null || "anonymous".equals(principal.getName())) {
            return null;
        }
        return principal.getName();
    }

}<|MERGE_RESOLUTION|>--- conflicted
+++ resolved
@@ -356,7 +356,6 @@
             if (activationOtp != null) {
                 request.setActivationOtp(activationOtp);
             }
-<<<<<<< HEAD
             try {
                 CommitActivationResponse commitActivation = client.commitActivation(request);
                 if (userId != null && !userId.trim().isEmpty()) {
@@ -370,11 +369,6 @@
         } catch (PowerAuthClientException ex) {
             logger.warn(ex.getMessage(), ex);
             return "error";
-=======
-            return "redirect:/activation/detail/" + commitActivation.getActivationId();
-        } catch (Exception ex) {
-            return "redirect:/error";
->>>>>>> 8fb5a3ae
         }
     }
 
@@ -439,7 +433,8 @@
             client.addActivationFlags(activationId, Collections.singletonList(name));
             return "redirect:/activation/detail/" + activationId;
         } catch (Exception ex) {
-            return "redirect:/error";
+            logger.warn(ex.getMessage(), ex);
+            return "error";
         }
     }
 
@@ -455,14 +450,9 @@
         try {
             client.removeActivationFlags(activationId, Collections.singletonList(name));
             return "redirect:/activation/detail/" + activationId;
-<<<<<<< HEAD
-        } catch (PowerAuthClientException ex) {
-            logger.warn(ex.getMessage(), ex);
-            return "error";
-=======
-        } catch (Exception ex) {
-            return "redirect:/error";
->>>>>>> 8fb5a3ae
+        } catch (PowerAuthClientException ex) {
+            logger.warn(ex.getMessage(), ex);
+            return "error";
         }
     }
 
