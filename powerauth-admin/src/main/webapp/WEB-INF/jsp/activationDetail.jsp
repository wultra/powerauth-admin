--- conflicted
+++ resolved
@@ -199,7 +199,6 @@
                                                 <span class="black">
                                                     <fmt:formatDate type="both" pattern="yyyy/MM/dd hh:mm:ss" value="${item.timestampCreated.toGregorianCalendar().time}"/>
                                                 </span>
-<<<<<<< HEAD
                                             </p>
                                             <p>
                                                 Value<br>
@@ -241,6 +240,17 @@
                                                 Signed Data<br>
                                                 <span class="black"><c:out value="${item.dataBase64}"/></span>
                                             </p>
+                                            <c:if test="${not empty item.additionalInfo.entry}">
+                                                <p class="wrap gray">
+                                                    Additional Information<br>
+                                                    <c:forEach var="entry" items="${item.additionalInfo.entry}">
+                                                <span class="black">
+                                                    <c:out value="${entry.key}"/>: <c:out value="${entry.value}"/>
+                                                </span>
+                                                        <br/>
+                                                    </c:forEach>
+                                                </p>
+                                            </c:if>
                                         </td>
                                     </tr>
                                 </c:forEach>
@@ -289,39 +299,6 @@
                     </table>
                 </div>
             </div>
-=======
-                                            </td>
-                                            <td>
-                                                Counter<br>
-                                                <span class="black"><c:out value="${item.activationCounter}"/></span>
-                                            </td>
-                                        </tr>
-                                    </table>
-                                </td>
-                                <td>
-                                    <p class="wrap gray">
-                                        Signed Data<br>
-                                        <span class="black"><c:out value="${item.dataBase64}"/></span>
-                                    </p>
-                                    <c:if test="${not empty item.additionalInfo.entry}">
-                                        <p class="wrap gray">
-                                            Additional Information<br>
-                                            <c:forEach var="entry" items="${item.additionalInfo.entry}">
-                                                <span class="black">
-                                                    <c:out value="${entry.key}"/>: <c:out value="${entry.value}"/>
-                                                </span>
-                                                <br/>
-                                            </c:forEach>
-                                        </p>
-                                    </c:if>
-                                </td>
-                            </tr>
-                        </c:forEach>
-                    </c:otherwise>
-                </c:choose>
-                </tbody>
-            </table>
->>>>>>> c2b1d526
         </div>
     </div>
 
